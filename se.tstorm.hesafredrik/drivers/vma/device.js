'use strict';

const { Device } = require('homey');
const axios = require('axios');

class MyDevice extends Device {

  testUrlRoot = 'https://vmaapi.sr.se/testapi/v2/alerts/';
  urlRoot = 'https://vmaapi.sr.se/api/v2/alerts/';
  incidents = this.getStoreValue('incidents') || [];
  onoff = this.getStoreValue('onoff') || true;
  vmaTimer = null;
  device = null;

<<<<<<< HEAD
  debug = false;

=======
>>>>>>> d09e0cdb
  /**
   * onInit is called when the device is initialized.
   */
  async onInit() {
    this.device = this;
    if (!this.hasCapability('message')) await this.addCapability('message');

    this.log('VMA device has been initialized');
    this.log('Name:', this.getName());
    this.log('Id:', this.getData().id);

    this.registerCapabilityListener('onoff', async (value) => {
      this.log('onoff:', value);
      await this.setStoreValue('onoff', value);
    });

    await this.setCapabilityValue('onoff', this.onoff);

    await this.getAlerts();
    this.vmaTimer = setInterval(async () => {
      await this.getAlerts();
    }, 29000);
  }

  async getAlerts() {
    const settings = this.getSettings();
    const testMode = await settings.test_mode || false;

    try {
      const onoff = await this.getCapabilityValue('onoff');
      if (!onoff) return;

      let url = `${this.urlRoot}${this.getData().id}/index.json`;

      if (testMode) {
        this.log('Test mode is enabled, using test URL');
        url = `${this.testUrlRoot}${this.getData().id}/index.json`;
      }
      this.log(url);
      axios.defaults.headers.common['User-Agent'] = 'Homey Hesa Fredrik (https://apps.athom.com/app/se.tstorm.hesafredrik)';
      const response = await axios.get(url);
      const json = response.data;

      if (json.alerts) {
        json.alerts.forEach(async (alert) => {
          const incidentId = alert.incidents;
          this.log(alert);
          if (alert.msgType === 'Alert' && !this.incidents[incidentId]) {
            this.log(`Incident ${incidentId} triggered`);
            this.log(alert.info);

            this.incidents[incidentId] = alert.info;
            await this.setStoreValue('incidents', this.incidents);
            await this.setCapabilityValue('message', alert.info[0].description);
            this.driver.triggerVMA(this.device, { message: alert.info[0].description, test: alert.status === 'Test' }, {});
          } else if (alert.msgType === 'Cancel' && this.incidents[incidentId]) {
            this.log(`Incident ${incidentId} cancelled`);
            delete this.incidents[incidentId];
            await this.setStoreValue('incidents', this.incidents);
          }
        });
      }

      this.setCapabilityValue('alarm_generic', Object.keys(this.incidents).length > 0);
      if (Object.keys(this.incidents).length === 0) await this.setCapabilityValue('message', null);

      this.log('Incidents:', this.incidents);
    } catch (error) {
      this.log('Error fetching JSON:', error);
    }
  }

  /**
   * onAdded is called when the user adds the device, called just after pairing.
   */
  async onAdded() {
    this.log('VMA device has been added');
  }

  /**
   * onSettings is called when the user updates the device's settings.
   * @param {object} event the onSettings event data
   * @param {object} event.oldSettings The old settings object
   * @param {object} event.newSettings The new settings object
   * @param {string[]} event.changedKeys An array of keys changed since the previous version
   * @returns {Promise<string|void>} return a custom message that will be displayed
   */
  async onSettings({ oldSettings, newSettings, changedKeys }) {
    this.log('VMA device settings where changed');
  }

  /**
   * onRenamed is called when the user updates the device's name.
   * This method can be used this to synchronise the name to the device.
   * @param {string} name The new name
   */
  async onRenamed(name) {
    this.log('VMA device was renamed');
  }

  /**
   * onDeleted is called when the user deleted the device.
   */
  async onDeleted() {
    this.log('VMA has been deleted');
    clearInterval(this.vmaTimer);
  }

}

module.exports = MyDevice;<|MERGE_RESOLUTION|>--- conflicted
+++ resolved
@@ -12,11 +12,6 @@
   vmaTimer = null;
   device = null;
 
-<<<<<<< HEAD
-  debug = false;
-
-=======
->>>>>>> d09e0cdb
   /**
    * onInit is called when the device is initialized.
    */
